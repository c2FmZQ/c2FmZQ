`echo -n safe | base64`

# c2FmZQ

* [Overview](#overview)
* [Notes about security and privacy](#security)
* [c2FmZQ Server](#c2FmZQ-server)
  * [Connecting the Stingle Photos app to this server](#stingle)
  * [Scale and performance](#scale)
  * [How to run the server](#run-server)
  * [Experimental features](#experimental)
    * [Progressive Web App (PWA)](#webapp)
    * [One-time passwords (OTP)](#totp)
    * [Decoy / duress passwords](#decoy)
* [c2FmZQ Client](#c2FmZQ-client)
  * [Mount as fuse filesystem](#fuse)
  * [View content with Web browser](#webbrowser)
  * [Connecting to stingle.org account](#connect-to-stingle)

# <a name="overview"></a>Overview

This repo contains an application that can securely encrypt, store, and share
files, including but not limited to pictures and videos.

There is a command-line client application, and a server application.

The server is the central repository where all the encrypted data can be stored.
It has no way to access the client's plaintext data.

The command-line client is used to import, export, organize, and share files.

They use an API that's compatible with the Stingle Photos app
(https://github.com/stingle/stingle-photos-android) published by [stingle.org](https://stingle.org).

This project is **NOT** associated with stingle.org. This is not the code used
by stingle.org. We have no knowledge of how their server is actually implemented.
The code in this repo was developed by studying the client app's code and
reverse engineering the API.

---

# <a name="security"></a>Notes about security and privacy

**This software has not been reviewed for security.** Review, comments, and
contributions are welcome.

The server has no way to decrypt the files that are uploaded by the clients.
It only knows how many files you have, how big they are, and who they're
shared with.

The client has to trust the server when sharing albums. The server provides
the contact search feature (/v2/sync/getContact), which returns a User ID and 
a public key for the contact. Then, the album is shared with that User ID and
public key (via /v2/sync/share).

A malicious server _could_ replace the contact's User ID and public key with
someone else's, and make the user think they're sharing with their friend while
actually sharing with an attacker. The command-line client application lets the
user verify the contact's public key before sharing. (The android app doesn't)

When viewing a shared album, the client has to trust that the shared content is
"safe". Since the server can't decrypt the content, it has no way to sanitize it
either. A malicious user _could_ share content that aims to exploit some unpatched
vulnerability in the client's code.

Once an album is shared, there is really no way to completely _unshare_ it. The
permissions on the album can be changed, but it is impossible to control what
happens to the files that were previously shared. They could have been downloaded,
exported, published to the New York Times, etc.

Since c2FmZQ is compatible with the Stingle Photos API, it uses the
[same cryptographic algorithms](https://stingle.org/security/) for authentication,
client-server communication, and file encryption, namely:

* [Argon2](https://en.wikipedia.org/wiki/Argon2) for password key derivation on the
client side; [bcrypt](https://en.wikipedia.org/wiki/Bcrypt) on the server side,
* [NaCl](https://en.wikipedia.org/wiki/NaCl_(software)) (Curve25519/XSalsa20/Poly1305)
for client-server authentication and encryption,
* [Chacha20+Poly1305](https://ieeexplore.ieee.org/document/7927078) and
[Blake2b](https://en.wikipedia.org/wiki/BLAKE_(hash_function)#BLAKE2) for file
encryption and key derivation.

Additionally, it uses [AES256-GCM](https://en.wikipedia.org/wiki/Galois/Counter_Mode) and
[AES256-CBC](https://en.wikipedia.org/wiki/Block_cipher_mode_of_operation#CBC) with
[HMAC-SHA256](https://en.wikipedia.org/wiki/HMAC) to encrypt its own metadata, and
[PBKDF2](https://en.wikipedia.org/wiki/PBKDF2) for the passphrase key derivation.

---

# <a name="c2FmZQ-server"></a>c2FmZQ Server

c2FmZQ-server is an API server with a relatively small footprint. It can run
just about anywhere, as long as it has access to a lot of storage space, and a modern
CPU. It must be reachable by the client(s) via HTTPS.

The server needs at least two pieces of information: the name of the directory where
its data will be stored, and a passphrase to protect the data. The passphrase
can be read from a file or retrieved with an external command, otherwise the server
will prompt for it when it starts.

For TLS, the server also needs the TLS key, and certificates. They can be read from
files, or directly from letsencrypt.org.

---

## <a name="stingle"></a>Connecting the Stingle Photos app to this server

For the Stingle Photos app to connect to this server, it has to the recompiled to allow `api_server_url`
to point to this server.
See the [Stingle Photos App for Self-Hosted Server](https://github.com/c2FmZQ/stingle-photos-for-self-hosted-server) ([diff](https://github.com/stingle/stingle-photos-android/compare/master...c2FmZQ:master?diff=split)).

Learn [how to build a compatible StinglePhotos app with docker](HOWTO-Build-android-app.md).

---

## <a name="scale"></a>Scale and performance

The server was designed for personal use, not for large scale deployment or speed.
On a modern CPU and SSD, it scales to 10+ concurrent users with tens of thousands of
files per album, while maintaining a response time well under a second (excluding
network I/O).

On a small device, e.g. a raspberry pi, it scales to a handful of concurrent
users with a few thousand files per album, and still maintain an acceptable response time.

---

## <a name="run-server"></a>How to run the server

The server is self-contained. It doesn't depend on any external resources. It
stores all its data on a local filesystem.

It can run on AWS ([Howto](HOWTO-AWS.md)) or any other cloud providers. It can run
in a docker container. It can run on Linux, MacOS, Windows. It can run on a
raspberry pi, or on a NAS. It can run pretty much on anything that has at least
1 GB of RAM.

--- 

### Build it, and run it locally

```bash
cd c2FmZQ/c2FmZQ-server
go build
./c2FmZQ-server help
```
```txt
NAME:
   c2FmZQ-server - Run the c2FmZQ server

USAGE:
   c2FmZQ-server [global options]  

GLOBAL OPTIONS:
   --database DIR, --db DIR         Use the database in DIR (default: "$HOME/c2FmZQ-server/data") [$C2FMZQ_DATABASE]
   --address value, --addr value    The local address to use. (default: "127.0.0.1:8080")
   --path-prefix value              The API endpoints are <path-prefix>/v2/...
   --base-url value                 The base URL of the generated download links. If empty, the links will generated using the Host headers of the incoming requests, i.e. https://HOST/.
   --redirect-404 value             Requests to unknown endpoints are redirected to this URL.
   --tlscert FILE                   The name of the FILE containing the TLS cert to use.
   --tlskey FILE                    The name of the FILE containing the TLS private key to use.
   --autocert-domain domain         Use autocert (letsencrypt.org) to get TLS credentials for this domain. The special value 'any' means accept any domain. The credentials are saved in the database. [$C2FMZQ_DOMAIN]
   --autocert-address value         The autocert http server will listen on this address. It must be reachable externally on port 80. (default: ":http")
   --allow-new-accounts             Allow new account registrations. (default: true)
   --auto-approve-new-accounts      Newly created accounts are auto-approved. (default: true)
   --verbose value, -v value        The level of logging verbosity: 1:Error 2:Info 3:Debug (default: 2 (info))
   --encrypt-metadata               Encrypt the server metadata (strongly recommended). (default: true)
   --passphrase-command COMMAND     Read the database passphrase from the standard output of COMMAND. [$C2FMZQ_PASSPHRASE_CMD]
   --passphrase-file FILE           Read the database passphrase from FILE. [$C2FMZQ_PASSPHRASE_FILE]
   --passphrase value               Use value as database passphrase. [$C2FMZQ_PASSPHRASE]
   --htdigest-file FILE             The name of the htdigest FILE to use for basic auth for some endpoints, e.g. /metrics [$C2FMZQ_HTDIGEST_FILE]
   --max-concurrent-requests value  The maximum number of concurrent requests. (default: 10)
   --enable-webapp                  Enable Progressive Web App. (default: false)
   --licenses                       Show the software licenses. (default: false)
```

---

### Or, build a docker image

```bash
docker build -t c2fmzq-server .
docker run -u ${USER} -e C2FMZQ_DOMAIN=${DOMAIN} -v ${DATABASEDIR}:/data -v ${SECRETSDIR}:/secrets:ro c2fmzq-server
```
With the default Dockerfile, TLS credentials are fetched from [letsencrypt.org](https://letsencrypt.org)
automatically.

`${DATABASEDIR}` is where all the encrypted data will be stored, `${SECRETSDIR}`
is where the database encryption passphrase is stored (`${SECRETSDIR}/passphrase`),
and `${DOMAIN}` is the domain or hostname to use.

The domain or hostname must resolve to the IP address where the server will be running,
and firwall and/or port forwarding rules must be in place to allow TCP connections to
ports 80 and 443. A dynamic hostname is fine (DDNS, Dynamic DNS, ...). The clients will
connect to `https://${DOMAIN}/`.

---

### Or, build a binary for another platform, e.g. windows, raspberry pi, or a NAS

```bash
cd c2FmZQ/c2FmZQ-server
GOOS=windows GOARCH=amd64 go build -o c2FmZQ-server.exe
GOOS=linux GOARCH=arm go build -o c2FmZQ-server-arm
GOOS=darwin GOARCH=arm64 go build -o c2FmZQ-server-darwin
```

---

## <a name="experimental"></a>Experimental features

The following features are experimental and could change or disappear in the future.

### <a name="webapp"></a>Progressive Web App

When the `--enable-webapp` flag is set on the server, it enables a Progressive Web Application
written entirely in HTML and javascript. All the cryptographic operations are performed
in the browser using [Sodium-Plus](https://github.com/paragonie/sodium-plus)
and [Secure webstore](https://github.com/AKASHAorg/secure-webstore), and the app
implements the same protocol as the c2FmZQ client and the Stingle Photos app.

There are multiple ways to access the PWA:

* Open your server URL in a browser: `https://${DOMAIN}/${path-prefix}/`. This requires `--enable-webapp` to be set on the server. Or,
<<<<<<< HEAD
* Open https://c2FmZQ.github.io/pwa/ and enter your server URL in the `Server` field. This works with or without `--enable-webapp`.
* Clone https://github.com/c2FmZQ/c2FmZQ.github.io, and publish it on your own web site.
=======
* Open (https://c2FmZQ.github.io/pwa/) and enter your server URL in the `Server` field. This works with or without `--enable-webapp`.
* Clone (https://github.com/c2FmZQ/c2FmZQ.github.io), and publish it on your own web site.
>>>>>>> 16d52673

Currently implemented:

* Account management
  * Account creation, deletion, recovery
  * Login / logout
  * Email / password change
* Album management
  * Creating / deleting albums
  * Moving / copying files
  * Sharing
* Browsing albums with photos and videos
* Uploading files (note: browsers that support streaming uploads, e.g. Chrome 105+, can upload files of any size. With browsers that don't support streaming uploads, files need to fit in memory)
* Photo editing, using [Filerobot Image Editor](https://scaleflex.github.io/filerobot-image-editor/)

### <a name="totp"></a>One-time passwords (OTP)

[One-time passwords](https://en.wikipedia.org/wiki/Time-based_One-Time_Password) are
extra numeric passcodes that change every 30 seconds. They are a form of second factor
authentication (2FA).

To enable, use the `inspect otp` command.

```
docker exec -it c2fmzq-server inspect otp
```

Use the `--set` flag to enable otp, or `--clear` to disable it.

The `inspect otp` command will display a QR code on the screen. Scan it with an
authenticator app like [Google Authenticator](https://play.google.com/store/apps/details?id=com.google.android.apps.authenticator2)
or [Authy](https://play.google.com/store/apps/details?id=com.authy.authy).

Then, login with *passcode*%email instead of just email.

---

### <a name="decoy"></a>Decoy / duress passwords

Decoy passwords can be associated with any normal account. When a
decoy password is used to login, the login is successful, but the user
is actually logged in with a different account, not their normal account.

Note that logging in with decoy passwords is not as safe as normal accounts
because the passwords have to be known by the server. So, someone with access to
the server metadata could access the files in any decoy account.

To enable, use the `inspect decoy` command.

```
docker exec -it c2fmzq-server inspect decoy
```

---

# <a name="c2FmZQ-client"></a>c2FmZQ Client

The c2FmZQ client can be used by itself, or with a remote ("cloud") server very
similarly.

Sharing only works when content is synced with a remote server.

To connect to a remote server, the user will need to provide the URL of the
server when _create-account_, _login_, or _recover-account_ is used.

To run it:

```bash
cd c2FmZQ/c2FmZQ-client
go build
./c2FmZQ-client
```
```txt
NAME:
   c2FmZQ - Keep your files away from prying eyes.

USAGE:
   c2FmZQ-client [global options] command [command options] [arguments...]

COMMANDS:
   Account:
     backup-phrase    Show the backup phrase for the current account. The backup phrase must be kept secret.
     change-password  Change the user's password.
     create-account   Create an account.
     delete-account   Delete the account and wipe all data.
     login            Login to an account.
     logout           Logout.
     recover-account  Recover an account with backup phrase.
     set-key-backup   Enable or disable secret key backup.
     status           Show the client's status.
     wipe-account     Wipe all local files associated with the current account.
   Albums:
     create-album, mkdir  Create new directory (album).
     delete-album, rmdir  Remove a directory (album).
     rename               Rename a directory (album).
   Files:
     cat, show           Decrypt files and send their content to standard output.
     copy, cp            Copy files to a different directory.
     delete, rm, remove  Delete files (move them to trash, or delete them from trash).
     list, ls            List files and directories.
     move, mv            Move files to a different directory, or rename a directory.
   Import/Export:
     export  Decrypt and export files.
     import  Encrypt and import files.
   Misc:
     licenses  Show the software licenses.
   Mode:
     mount             Mount as a fuse filesystem.
     shell             Run in shell mode.
     webserver         Run web server to access the files.
     webserver-config  Update the web server configuration.
   Share:
     change-permissions, chmod  Change the permissions on a shared directory (album).
     contacts                   List contacts.
     leave                      Remove a directory (album) that is shared with us.
     remove-member              Remove members from a directory (album).
     share                      Share a directory (album) with other people.
     unshare                    Stop sharing a directory (album).
   Sync:
     download, pull   Download a local copy of encrypted files.
     free             Remove the local copy of encrypted files that are backed up.
     sync             Upload changes to remote server.
     updates, update  Pull metadata updates from remote server.

GLOBAL OPTIONS:
   --data-dir DIR, -d DIR        Save the data in DIR (default: "$HOME/.config/.c2FmZQ") [$C2FMZQ_DATADIR]
   --verbose value, -v value     The level of logging verbosity: 1:Error 2:Info 3:Debug (default: 2 (info))
   --passphrase-command COMMAND  Read the database passphrase from the standard output of COMMAND. [$C2FMZQ_PASSPHRASE_CMD]
   --passphrase-file FILE        Read the database passphrase from FILE. [$C2FMZQ_PASSPHRASE_FILE]
   --passphrase value            Use value as database passphrase. [$C2FMZQ_PASSPHRASE]
   --server value                The API server base URL. [$C2FMZQ_API_SERVER]
   --auto-update                 Automatically fetch metadata updates from the remote server before each command. (default: true)
```

---

## <a name="fuse"></a>Mount as fuse filesystem

The c2FmZQ client can mount itself as a fuse filesystem. It supports read and
write operations with some caveats.

* Files can only be opened for writing when they are created, and all writes must
  append. The file content is encrypted as it is written.
* Once a new file is closed, it is read-only (regardless of file permissions).
  The only way to modify a file after that is to delete it or replace it. Renames
  are OK.
* While the fuse filesystem is mounted, data is automatically synchronized with the
  cloud/remote server every minute. Remote content is streamed for reading if a local
  copy doesn't exist.

```bash
mkdir -m 0700 /dev/shm/$USER
# Create a passphrase with with favorite editor.
 echo -n "<INSERT DATABASE PASSPHRASE HERE>" > /dev/shm/$USER/.c2fmzq-passphrase
export C2FMZQ_PASSPHRASE_FILE=/dev/shm/$USER/.c2fmzq-passphrase
```
```bash
mkdir $HOME/mnt
./c2FmZQ-client mount $HOME/mnt
```
```txt
I0604 144921.460 fuse/fuse.go:43] Mounted $HOME/mnt
```

Open a different terminal. You can now access all your files. They will be decrypted on demand as they are read.
```bash
ls -a $HOME/mnt
```
```txt
gallery  .trash
```
Bulk copy in and out of the fuse filesystem should work as expected with:

* cp, cp -r, mv
* tar
* rsync, with --no-times

When you're done, hit `CTRL-C` where the `mount` command is running to close and unmount the fuse filesystem.

---

## <a name="webbrowser"></a>View content with a Web Browser

The c2FmZQ client can export your files via HTTP so that they can be accessed with a Web Browser

```bash
./c2FmZQ-client webserver

```

The web server can be configured with `webserver-config`

```bash
./c2FmZQ-client webserver-config -h
```

```text
NAME:
   c2FmZQ-client webserver-config - Update the web server configuration.

USAGE:
   c2FmZQ-client webserver-config [command options]  

CATEGORY:
   Mode

OPTIONS:
   --address value           The TCP address to bind, e.g. :8080
   --password value          The password to access the files
   --export-path value       The file path to export
   --url-prefix value        The URL prefix to use for each endpoint
   --allow-caching           Allow http caching (default: true)
   --clear                   Reset the web server configuration to default values (default: false)
   --autocert-domain value   Enable autocert with this domain
   --autocert-address value  Use this network address for autocert. It must be externally reachable on port 80
   --help, -h                show help (default: false)
```

For example, to export album `Foo` on port `8080` with password `foobar`, use:

```bash
./c2FmZQ-client webserver-config --export-path=Foo --address=:8080 --password=foobar
./c2FmZQ-client webserver
```

---

## <a name="connect-to-stingle"></a>Connecting to stingle.org account

To connect to your stingle.org account, `--server=https://api.stingle.org/` with _login_ or _recover-account_.

```bash
mkdir -m 0700 /dev/shm/$USER
# Create a passphrase with with favorite editor.
 echo -n "<INSERT DATABASE PASSPHRASE HERE>" > /dev/shm/$USER/.c2fmzq-passphrase
export C2FMZQ_PASSPHRASE_FILE=/dev/shm/$USER/.c2fmzq-passphrase
```
```bash
./c2FmZQ-client --server=https://api.stingle.org/ login <email>
```
```txt
Enter password: 
Logged in successfully.
```
```bash
./c2FmZQ-client ls -a
```
```txt
.trash/
gallery/
```<|MERGE_RESOLUTION|>--- conflicted
+++ resolved
@@ -222,13 +222,8 @@
 There are multiple ways to access the PWA:
 
 * Open your server URL in a browser: `https://${DOMAIN}/${path-prefix}/`. This requires `--enable-webapp` to be set on the server. Or,
-<<<<<<< HEAD
-* Open https://c2FmZQ.github.io/pwa/ and enter your server URL in the `Server` field. This works with or without `--enable-webapp`.
-* Clone https://github.com/c2FmZQ/c2FmZQ.github.io, and publish it on your own web site.
-=======
 * Open (https://c2FmZQ.github.io/pwa/) and enter your server URL in the `Server` field. This works with or without `--enable-webapp`.
 * Clone (https://github.com/c2FmZQ/c2FmZQ.github.io), and publish it on your own web site.
->>>>>>> 16d52673
 
 Currently implemented:
 
